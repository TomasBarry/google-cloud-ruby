# Copyright 2014 Google Inc. All rights reserved.
#
# Licensed under the Apache License, Version 2.0 (the "License");
# you may not use this file except in compliance with the License.
# You may obtain a copy of the License at
#
#     http://www.apache.org/licenses/LICENSE-2.0
#
# Unless required by applicable law or agreed to in writing, software
# distributed under the License is distributed on an "AS IS" BASIS,
# WITHOUT WARRANTIES OR CONDITIONS OF ANY KIND, either express or implied.
# See the License for the specific language governing permissions and
# limitations under the License.

require "datastore_helper"

# This test is a ruby version of gcloud-node's datastore test.

describe "Datastore", :datastore do

  it "should allocate IDs" do
    incomplete_key = Gcloud::Datastore::Key.new "Kind"
    incomplete_key.wont_be :complete?

    keys = dataset.allocate_ids incomplete_key, 10

    keys.count.must_equal 10
    keys.each { |key| key.must_be :complete? }
  end

  describe "create, retrieve and delete" do

    let(:post) do
      Gcloud::Datastore::Entity.new.tap do |e|
        e["title"]       = "How to make the perfect pizza in your grill"
        e["tags"]        = ["pizza", "grill"]
        e["publishedAt"] = Time.new 2001, 1, 1
        e["author"]      = "Silvano"
        e["isDraft"]     = false
        e["wordCount"]   = 400
        e["rating"]      = 5.0
      end
    end

    let(:post2) do
      Gcloud::Datastore::Entity.new.tap do |e|
        e["title"]       = "How to make the perfect homemade pasta"
        e["tags"]        = ["pasta", "homemade"]
        e["publishedAt"] = Time.parse "2001-01-01T00:00:00.000Z"
        e["author"]      = "Silvano"
        e["isDraft"]     = false
        e["wordCount"]   = 450
        e["rating"]      = 4.5
      end
    end

    it "should save/find/delete with a key name" do
      post.key = Gcloud::Datastore::Key.new "Post", "post1"
      post.exclude_from_indexes! "author", true
      # Verify the index excludes are set properly
      post.exclude_from_indexes?("title").must_equal false
      post.exclude_from_indexes?("author").must_equal true

      dataset.save post

      refresh = dataset.find post.key
      refresh.key.kind.must_equal        post.key.kind
      refresh.key.id.must_equal          post.key.id
      refresh.key.name.must_equal        post.key.name
      refresh.properties.to_h.must_equal post.properties.to_h
      # Verify the index excludes are retrieved properly
      refresh.exclude_from_indexes?("title").must_equal false
      refresh.exclude_from_indexes?("author").must_equal true

      dataset.delete post
      refresh = dataset.find post.key
      refresh.must_be :nil?
    end

    it "should save/find with a key name and delete with a key" do
      post.key = Gcloud::Datastore::Key.new "Post", "post2"
      dataset.save post

      refresh = dataset.find post.key
      refresh.key.kind.must_equal        post.key.kind
      refresh.key.id.must_equal          post.key.id
      refresh.key.name.must_equal        post.key.name
      refresh.properties.to_h.must_equal post.properties.to_h

      dataset.delete post.key
      refresh = dataset.find post.key
      refresh.must_be :nil?
    end

    it "should save/find/delete with a numeric key id" do
      post.key = Gcloud::Datastore::Key.new "Post", 123456789
      dataset.save post

      refresh = dataset.find post.key
      refresh.key.kind.must_equal        post.key.kind
      refresh.key.id.must_equal          post.key.id
      refresh.key.name.must_equal        post.key.name
      refresh.properties.to_h.must_equal post.properties.to_h

      dataset.delete post
      refresh = dataset.find post.key
      refresh.must_be :nil?
    end

    it "should save/find/delete with a generated key id" do
      post.key = Gcloud::Datastore::Key.new "Post"

      post.key.id.must_be :nil?

      dataset.save post

      post.key.id.wont_be :nil?

      refresh = dataset.find "Post",     post.key.id
      refresh.key.kind.must_equal        post.key.kind
      refresh.key.id.must_equal          post.key.id
      refresh.key.name.must_equal        post.key.name
      refresh.properties.to_h.must_equal post.properties.to_h

      dataset.delete post
      refresh = dataset.find post.key
      refresh.must_be :nil?
    end

    it "should save/find/delete multiple entities at once" do
      post.key  = Gcloud::Datastore::Key.new "Post"
      post2.key = Gcloud::Datastore::Key.new "Post"

      post.key.must_be :incomplete?
      post2.key.must_be :incomplete?

      dataset.save post, post2

      post.key.wont_be :incomplete?
      post2.key.wont_be :incomplete?

      entities = dataset.find_all post.key, post2.key
      entities.count.must_equal 2

      dataset.delete post, post2

      entities = dataset.find_all post.key, post2.key
      entities.count.must_equal 0
    end

    it "should save/find/delete multiple entities with commit" do
      post.key  = Gcloud::Datastore::Key.new "Post"
      post2.key = Gcloud::Datastore::Key.new "Post"

      post.key.must_be :incomplete?
      post2.key.must_be :incomplete?

      dataset.save post

      post.key.must_be :complete?
      post2.key.must_be :incomplete?

      dataset.commit do |c|
        c.delete post
        c.save post2
      end

      post.key.must_be :complete?
      post2.key.must_be :complete?

      dataset.delete post2

      entities = dataset.find_all post.key, post2.key
      entities.count.must_equal 0
    end

    it "entities retrieved from datastore have immutable keys" do
      post.key = Gcloud::Datastore::Key.new "Post", "post3"
      dataset.save post

      refresh = dataset.find post.key
      refresh.must_be :persisted?
      refresh.key.must_be :frozen?

      assert_raises RuntimeError do
        refresh.key = Gcloud::Datastore::Key.new "User", 456789
      end

      assert_raises RuntimeError do
        refresh.key.id = 456789
      end

      dataset.delete post
    end

    it "should save and read blob values" do
      avatar = File.open("acceptance/data/CloudPlatform_128px_Retina.png", mode: "rb")
      post.key  = Gcloud::Datastore::Key.new "Post", "blob_support"
      post["avatar"] = avatar
      post.exclude_from_indexes! "avatar", true

      dataset.save post

      entity = dataset.find post.key

      # Rewind not needed because the StringIO poistion is always at the beginning whe retrieved from Datastore.
      # entity["avatar"].rewind
      post["avatar"].rewind
      entity["avatar"].size.must_equal post["avatar"].size
      entity["avatar"].read.must_equal post["avatar"].read

      Tempfile.open ["avatar", "png"] do |tmpfile|
        tmpfile.binmode
        entity["avatar"].rewind
        tmpfile.write entity["avatar"].read

        tmpfile.rewind
        avatar.rewind
        tmpfile.size.must_equal avatar.size
        tmpfile.read.must_equal avatar.read
      end

      dataset.delete post
    end

    it "should find with specifying consistency" do
      post.key = Gcloud::Datastore::Key.new "Post", "post1"
      dataset.save post

      refresh = dataset.find post.key, consistency: :eventual
      refresh.key.kind.must_equal        post.key.kind
      refresh.key.id.must_equal          post.key.id
      refresh.key.name.must_equal        post.key.name
      refresh.properties.to_h.must_equal post.properties.to_h

      dataset.delete post.key
      refresh = dataset.find post.key
      refresh.must_be :nil?
    end
  end

  it "should be able to save keys as a part of entity and query by key" do
    person = Gcloud::Datastore::Entity.new
    person.key = Gcloud::Datastore::Key.new "Person", "name"
    person["fullName"] = "Full name"
    person["linkedTo"] = person.key # itself
    dataset.save person

    query = Gcloud::Datastore::Query.new.kind("Person").
      where("linkedTo", "=", person.key)

    entities = dataset.run query
    entities.count.must_equal 1

    entity = entities.first
    entity["fullName"].must_equal      person["fullName"]
    entity["linkedTo"].kind.must_equal person["linkedTo"].kind
    entity["linkedTo"].id.must_equal   person["linkedTo"].id
    entity["linkedTo"].name.must_equal person["linkedTo"].name
  end

  describe "querying the datastore" do

    let(:book) do
      book = Gcloud::Datastore::Entity.new.tap do |e|
        e["title"] = "Game of Thrones"
      end
      book.key = Gcloud::Datastore::Key.new "Book", "GoT"
      book
    end

    let(:rickard) do
      character = Gcloud::Datastore::Entity.new.tap do |e|
        e["name"]        = "Rickard"
        e["family"]      = "Stark"
        e["appearances"] = 0
        e["alive"]       = false
      end
      character.key = Gcloud::Datastore::Key.new "Character", "Rickard"
      character.key.parent = book
      character
    end

    let(:eddard) do
      character = Gcloud::Datastore::Entity.new.tap do |e|
        e["name"]        = "Eddard"
        e["family"]      = "Stark"
        e["appearances"] = 9
        e["alive"]       = false
      end
      character.key = Gcloud::Datastore::Key.new "Character", "Eddard"
      character.key.parent = rickard
      character
    end

    let(:catelyn) do
      character = Gcloud::Datastore::Entity.new.tap do |e|
        e["name"]        = "Catelyn"
        e["family"]      = "Stark"
        e["appearances"] = 26
        e["alive"]       = false
      end
      character.key = Gcloud::Datastore::Key.new "Character", "Catelyn"
      character.key.parent = book
      character
    end

    let(:arya) do
      character = Gcloud::Datastore::Entity.new.tap do |e|
        e["name"]        = "Arya"
        e["family"]      = "Stark"
        e["appearances"] = 33
        e["alive"]       = true
      end
      character.key = Gcloud::Datastore::Key.new "Character", "Arya"
      character.key.parent = eddard
      character
    end

    let(:sansa) do
      character = Gcloud::Datastore::Entity.new.tap do |e|
        e["name"]        = "Sansa"
        e["family"]      = "Stark"
        e["appearances"] = 31
        e["alive"]       = true
      end
      character.key = Gcloud::Datastore::Key.new "Character", "Sansa"
      character.key.parent = eddard
      character
    end

    let(:robb) do
      character = Gcloud::Datastore::Entity.new.tap do |e|
        e["name"]        = "Robb"
        e["family"]      = "Stark"
        e["appearances"] = 22
        e["alive"]       = false
      end
      character.key = Gcloud::Datastore::Key.new "Character", "Robb"
      character.key.parent = eddard
      character
    end

    let(:bran) do
      character = Gcloud::Datastore::Entity.new.tap do |e|
        e["name"]        = "Bran"
        e["family"]      = "Stark"
        e["appearances"] = 25
        e["alive"]       = true
      end
      character.key = Gcloud::Datastore::Key.new "Character", "Bran"
      character.key.parent = eddard
      character
    end

    let(:jonsnow) do
      character = Gcloud::Datastore::Entity.new.tap do |e|
        e["name"]        = "Jon Snow"
        e["family"]      = "Stark"
        e["appearances"] = 32
        e["alive"]       = true
      end
      character.key = Gcloud::Datastore::Key.new "Character", "Jon Snow"
      character.key.parent = eddard
      character
    end

    let(:characters) do
      [rickard, eddard, catelyn, arya, sansa, robb, bran, jonsnow]
    end

    before do
      dataset.save *characters
    end

    it "should limit queries" do
      # first page
      query = Gcloud::Datastore::Query.new.
        kind("Character").ancestor(book).limit(5)
      entities = dataset.run query
      entities.count.must_equal 5

      # second page
      query.offset 5
      entities = dataset.run query
      entities.count.must_equal 3

      # third page
      query.offset 10
      entities = dataset.run query
      entities.count.must_equal 0
    end

    it "should filter queries with simple indexes" do
      query = Gcloud::Datastore::Query.new.
        kind("Character").ancestor(book).
        where("appearances", ">=", 20)
      entities = dataset.run query
      entities.count.must_equal 6
    end

    it "should filter queries with defined indexes" do
      query = Gcloud::Datastore::Query.new.
        kind("Character").ancestor(book).
        where("family", "=", "Stark").
        where("appearances", ">=", 20)
      entities = dataset.run query
      entities.count.must_equal 6
    end

    it "should filter by ancestor key" do
      query = Gcloud::Datastore::Query.new.
        kind("Character").ancestor(book.key)
      entities = dataset.run query
      entities.count.must_equal 8
    end

    it "should filter by ancestor entity" do
      query = Gcloud::Datastore::Query.new.
        kind("Character").ancestor(book)
      entities = dataset.run query
      entities.count.must_equal 8
    end

    it "should filter by key" do
      query = Gcloud::Datastore::Query.new.
        kind("Character").ancestor(book).
        where("__key__", "=", rickard.key)
      entities = dataset.run query
      entities.count.must_equal 1
    end

    it "should order queries" do
      query = Gcloud::Datastore::Query.new.
        kind("Character").ancestor(book).
        order("appearances")
      entities = dataset.run query
      entities.count.must_equal      characters.count
      entities[0]["name"].must_equal rickard["name"]
      entities[7]["name"].must_equal arya["name"]
    end

    it "should select projections" do
      query = Gcloud::Datastore::Query.new.
        kind("Character").ancestor(book).
        select("name", "family")
      entities = dataset.run query
      entities.each do |entity|
        entity.properties.to_h.keys.count.must_equal 2
        entity.properties["name"].wont_be :nil?
        entity.properties["family"].wont_be :nil?
      end
    end

    it "should paginate with offset and limit" do
      query = Gcloud::Datastore::Query.new.
        kind("Character").ancestor(book).
        limit(3).offset(2).order("appearances")
      entities = dataset.run query
      entities.count.must_equal 3
      entities[0]["name"].must_equal robb["name"]
      entities[2]["name"].must_equal catelyn["name"]

      # next page
      query.offset(5)
      entities = dataset.run query
      entities.count.must_equal 3
      entities[0]["name"].must_equal sansa["name"]
      entities[2]["name"].must_equal arya["name"]
    end

    it "should resume from a start cursor" do
      query = Gcloud::Datastore::Query.new.
        kind("Character").ancestor(book).
        limit(3).order("appearances")
      entities = dataset.run query
      entities.count.must_equal 3
      entities[0]["name"].must_equal rickard["name"]
      entities[2]["name"].must_equal robb["name"]

      next_cursor = entities.cursor
      next_cursor.wont_be :nil?
      next_query = Gcloud::Datastore::Query.new.
        kind("Character").ancestor(book).
        limit(3).order("appearances").
        cursor(next_cursor)
      next_entities = dataset.run next_query
      next_entities.count.must_equal 3
      next_entities[0]["name"].must_equal bran["name"]
      next_entities[2]["name"].must_equal sansa["name"]

      last_cursor = next_entities.cursor
      last_cursor.wont_be :nil?
      last_query = Gcloud::Datastore::Query.new.
        kind("Character").ancestor(book).
        limit(3).order("appearances").
        cursor(last_cursor)
      last_entities = dataset.run last_query
      last_entities.count.must_equal 2
      last_entities[0]["name"].must_equal jonsnow["name"]
      last_entities[1]["name"].must_equal arya["name"]
    end

    it "should group queries" do
      query = Gcloud::Datastore::Query.new.
        kind("Character").ancestor(book).
        group_by("alive")
      entities = dataset.run query
      entities.count.must_equal 2
    end

<<<<<<< HEAD
    it "should specify consistency" do
      query = Gcloud::Datastore::Query.new.
        kind("Character").ancestor(book).
=======
    it "should filter queries with simple indexes using GQL and named bindings" do
      gql = dataset.gql "SELECT * FROM Character WHERE __key__ HAS ANCESTOR @bookKey AND appearances >= @appearanceCount",
                        bookKey: book.key, appearanceCount: 20
      entities = dataset.run gql
      entities.count.must_equal 6
    end

    it "should filter queries with simple indexes using GQL and positional bindings" do
      gql = dataset.gql "SELECT * FROM Character WHERE __key__ HAS ANCESTOR @1 AND appearances >= @2"
      gql.positional_bindings = [book.key, 20]
      entities = dataset.run gql
      entities.count.must_equal 6
    end

    it "should filter queries with defined indexes using GQL and named bindings" do
      gql = dataset.gql "SELECT * FROM Character WHERE __key__ HAS ANCESTOR @bookKey AND family = @familyName AND appearances >= @appearanceCount",
                        bookKey: book.key, familyName: "Stark", appearanceCount: 20
      entities = dataset.run gql
      entities.count.must_equal 6
    end

    it "should filter queries with defined indexes using GQL and positional bindings" do
      gql = dataset.gql "SELECT * FROM Character WHERE __key__ HAS ANCESTOR @1 AND family = @2 AND appearances >= @3"
      gql.positional_bindings = [book.key, "Stark", 20]
      entities = dataset.run gql
      entities.count.must_equal 6
    end

    it "should filter queries with defined indexes using GQL and literal values" do
      gql = dataset.gql "SELECT * FROM Character WHERE __key__ HAS ANCESTOR Key(Book, 'GoT') AND family = 'Stark' AND appearances >= 20"
      gql.allow_literals = true
      entities = dataset.run gql
      entities.count.must_equal 6
    end

    it "should specify consistency" do
      query = Gcloud::Datastore::Query.new.
        kind("Character").ancestor(book).
        where("family", "=", "Stark").
>>>>>>> 8f12d410
        where("appearances", ">=", 20)
      entities = dataset.run query, consistency: :strong
      entities.count.must_equal 6
    end

    after do
      dataset.delete *characters
    end
  end

  describe "transactions" do

    it "should run in a transaction block" do
      obj = Gcloud::Datastore::Entity.new
      obj.key = Gcloud::Datastore::Key.new "Company", "Google"
      obj["url"] = "www.google.com"

      dataset.transaction do |t|
        entity = t.find obj.key
        if entity.nil?
          t.save obj
        end
      end

      entity = dataset.find obj.key
      entity.wont_be :nil?
      entity.key.kind.must_equal        obj.key.kind
      entity.key.id.must_equal          obj.key.id
      entity.key.name.must_equal        obj.key.name
      entity.properties.to_h.must_equal obj.properties.to_h
      dataset.delete entity
    end

    it "should run in an explicit transaction" do
      obj = Gcloud::Datastore::Entity.new
      obj.key = Gcloud::Datastore::Key.new "Company", "Google"
      obj["url"] = "www.google.com"

      tx = dataset.transaction
      tx.id.wont_be :nil?

      if tx.find(obj.key).nil?
        tx.save obj
      end
      # Don't handle errors and rollback, let test fail
      tx.commit

      entity = dataset.find obj.key
      entity.wont_be :nil?
      entity.key.kind.must_equal        obj.key.kind
      entity.key.id.must_equal          obj.key.id
      entity.key.name.must_equal        obj.key.name
      entity.properties.to_h.must_equal obj.properties.to_h
      dataset.delete entity
    end

    it "should find within the transaction" do
      dataset.save dataset.entity("Post", "post1")

      tx = dataset.transaction do |tx|
        in_tx_refresh = tx.find tx.key("Post", "post1")
        tx.delete in_tx_refresh if in_tx_refresh
      end

      refresh = dataset.find "Post", "post1"
      refresh.must_be :nil?
    end
  end
end<|MERGE_RESOLUTION|>--- conflicted
+++ resolved
@@ -509,11 +509,6 @@
       entities.count.must_equal 2
     end
 
-<<<<<<< HEAD
-    it "should specify consistency" do
-      query = Gcloud::Datastore::Query.new.
-        kind("Character").ancestor(book).
-=======
     it "should filter queries with simple indexes using GQL and named bindings" do
       gql = dataset.gql "SELECT * FROM Character WHERE __key__ HAS ANCESTOR @bookKey AND appearances >= @appearanceCount",
                         bookKey: book.key, appearanceCount: 20
@@ -553,7 +548,6 @@
       query = Gcloud::Datastore::Query.new.
         kind("Character").ancestor(book).
         where("family", "=", "Stark").
->>>>>>> 8f12d410
         where("appearances", ">=", 20)
       entities = dataset.run query, consistency: :strong
       entities.count.must_equal 6
