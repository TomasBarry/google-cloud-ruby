--- conflicted
+++ resolved
@@ -72,11 +72,8 @@
       #
       # Property values are converted from the Datastore value type
       # automatically. Blob properties are returned as StringIO objects.
-<<<<<<< HEAD
-=======
       # Location properties are returned as a Hash with `:longitude` and
       # `:latitude` keys.
->>>>>>> 8f12d410
       #
       # @param [String, Symbol] prop_name The name of the property.
       #
@@ -134,12 +131,8 @@
       # automatically. Use an IO-compatible object (File, StringIO, Tempfile) to
       # indicate the property value should be stored as a Datastore `blob`.
       # IO-compatible objects are converted to StringIO objects when they are
-<<<<<<< HEAD
-      # set.
-=======
       # set. Use a Hash with `:longitude` and `:latitude` keys to indicate the
       # property value should be stored as a Geo Point/LatLng.
->>>>>>> 8f12d410
       #
       # @param [String, Symbol] prop_name The name of the property.
       # @param [Object] prop_value The value of the property.
